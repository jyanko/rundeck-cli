/*
 * Copyright 2019 Rundeck, Inc. (http://rundeck.com)
 *
 * Licensed under the Apache License, Version 2.0 (the "License");
 * you may not use this file except in compliance with the License.
 * You may obtain a copy of the License at
 *
 *     http://www.apache.org/licenses/LICENSE-2.0
 *
 * Unless required by applicable law or agreed to in writing, software
 * distributed under the License is distributed on an "AS IS" BASIS,
 * WITHOUT WARRANTIES OR CONDITIONS OF ANY KIND, either express or implied.
 * See the License for the specific language governing permissions and
 * limitations under the License.
 */



buildscript {
    repositories {
        mavenCentral()
    }

}
plugins {
    id 'groovy'
    id 'application'
<<<<<<< HEAD
    id 'com.github.johnrengelman.shadow' version '6.1.0'
    id "nebula.ospackage" version "8.1.0"
=======
    id 'com.github.johnrengelman.shadow' version '6.0.0'
    id "nebula.ospackage" version "8.6.3"
>>>>>>> 39388304
}

apply plugin: 'idea'
apply plugin: 'com.github.johnrengelman.shadow'

mainClassName = 'org.rundeck.client.tool.Main'
applicationName = 'rd'
archivesBaseName = 'rundeck-cli'
//install path in rpm/deb
ext.distInstallPath = '/var/lib/rundeck-cli'
defaultTasks 'clean', 'build'

group='org.rundeck.rd'
description='Rundeck CLI Tool Executable Jar'
ext.publishName = "Rundeck CLI Tool ${project.version}"
ext.publishShadow = true
ext.githubSlug = 'rundeck/rundeck-cli'
ext.developers = [
    [id: 'gschueler', name: 'Greg Schueler', email: 'greg@rundeck.com']
]

repositories{
    mavenCentral()
    maven { url 'https://jitpack.io' }
}
dependencies {
    compileOnly "org.projectlombok:lombok:${lombokVersion}"
    annotationProcessor "org.projectlombok:lombok:${lombokVersion}"

    implementation project(":rd-cli-lib"), project(":rd-api-client"), project(":rd-cli-base")
    implementation project(":rd-cli-enterprise")
    implementation 'com.github.rundeck:rd-ext-acl:v0.1.2:all'

    implementation "org.rundeck.cli-toolbelt:toolbelt:$toolbeltVersion"
    implementation "org.rundeck.cli-toolbelt:toolbelt-snakeyaml:$toolbeltVersion"
    implementation "org.rundeck.cli-toolbelt:toolbelt-json-jackson:$toolbeltVersion"
    implementation "org.rundeck.cli-toolbelt:toolbelt-jewelcli:$toolbeltVersion"

    testImplementation project(":rd-api-client")
    testImplementation group: 'junit', name: 'junit', version: '4.13.2'
    testImplementation "com.squareup.retrofit2:retrofit-mock:${retrofitVersion}"
    testImplementation "com.squareup.okhttp3:mockwebserver:${okhttpVersion}"
    testImplementation "org.codehaus.groovy:groovy-all:2.5.16"
    testImplementation "org.spockframework:spock-core:1.3-groovy-2.5"
}
shadowJar {
    mergeServiceFiles()
    manifest {
        attributes(
            ['Add-Opens':'java.base/java.lang.invoke']
        )
    }
}

//force distZip/distTar artifacts to be overwritten by shadow versions
shadowDistZip.mustRunAfter distZip
shadowDistTar.mustRunAfter distTar

def scriptsClos = {
    def appendConfigData = { regexTest, additionalText, line ->
        line.replaceAll(~/${regexTest}/) { original ->
            original + "\n" + additionalText
        }
    }

    def setE = appendConfigData.curry(
            '^#!/usr/bin/env sh',
            '''
set -e
'''
    )
    def setClasspath = appendConfigData.curry(
            '^CLASSPATH=.*$',
            '''
# Source user's config file
RD_CONF=${RD_CONF:-$HOME/.$APP_NAME/$APP_NAME.conf}
test -f $RD_CONF && . $RD_CONF
export RD_EXT_DIR=${RD_EXT_DIR:-$HOME/.$APP_NAME/ext}
'''
    )
    def setJ11AddOpens=appendConfigData.curry(
        '^APP_ARGS=.*$',
        '''
if $JAVACMD --add-opens 2>&1 | grep 'requires modules' >/dev/null; then
  JAVA_OPTS="$JAVA_OPTS --add-opens=java.base/java.lang.invoke=ALL-UNNAMED"
fi
'''
    )

    // The default script content is generated and
    // with the doLast method we can still alter
    // the contents before the complete task ends.
    doLast {
        // Alter the start script for Unix systems.
        unixScript.text =
                unixScript
                        .readLines()
                        .collect(setE)
                        .collect(setClasspath)
                        .collect(setJ11AddOpens)
                        .join('\n')
    }

}
startScripts scriptsClos
startShadowScripts scriptsClos

task verifyScripts {
    group = "Verification"
    description = 'Verify the start scripts (normal and shadow) contain the modifications for the RD_CONF'
    doFirst {
        [startScripts.outputDir, startShadowScripts.outputDir].each { dir ->
            def f = new File(dir, applicationName)
            assert f.exists()
            assert f.text ==~ /(?s)^.*RD_CONF.*$/
        }
    }
}
check.dependsOn verifyScripts

/**
 * Define rpm/deb details
 */
ospackage {
    version = rpmVersion
    release = 1
    summary = "A commandline tool for Rundeck."
    packageDescription = "The rd program provides an all-in-one commandline tool to interact with Rundeck"
    url = 'https://github.com/rundeck/rundeck-cli'
    vendor = 'Rundeck, Inc.'
    license = 'APL'
    os = 'LINUX'
    packageGroup = 'System'
    user = 'root'
    prefix(distInstallPath)

    //packaging includes the shadowDistZip contents, exclude *.bat
    from(zipTree(shadowDistZip.outputs.files.singleFile)) {
        exclude '**/*.bat'
        into distInstallPath
    }

    def archivedir = shadowDistZip.archiveFileName.get() - ".${shadowDistZip.archiveExtension.get()}"

    def rdsymlink="/usr/bin/${applicationName}"
    def createLn="""/bin/ln -sf \${RPM_INSTALL_PREFIX:-${distInstallPath}}/${archivedir}/bin/${applicationName} ${rdsymlink}"""

    //symlink /usr/bin/rd to the rd script
    postInstall(createLn)

    //remove symlink, only if $1==0, package is being removed
    postUninstall("""[ \$1 = 0  ] && test -f ${rdsymlink}  && rm ${rdsymlink} || true""")

    //after upgrade try to create symlink if missing
    //earlier rd-cli version will always remove symlink in postUninstall
    postTrans("""[ \$1 = 0  ] && ! test -f ${rdsymlink} && ${createLn} || true""")
}

//depend on the shadow artifact
buildDeb.dependsOn shadowDistZip
buildRpm.dependsOn shadowDistZip
assemble.dependsOn buildRpm, buildDeb

apply from: "${rootDir}/gradle/publishing.gradle"<|MERGE_RESOLUTION|>--- conflicted
+++ resolved
@@ -25,13 +25,8 @@
 plugins {
     id 'groovy'
     id 'application'
-<<<<<<< HEAD
     id 'com.github.johnrengelman.shadow' version '6.1.0'
-    id "nebula.ospackage" version "8.1.0"
-=======
-    id 'com.github.johnrengelman.shadow' version '6.0.0'
     id "nebula.ospackage" version "8.6.3"
->>>>>>> 39388304
 }
 
 apply plugin: 'idea'
