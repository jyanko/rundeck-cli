---
layout: page
category: doc
title: Commands
permalink: /commands/
---

(Page is work in progress)

The `rd` command provides top level commands:

Available commands:

	   adhoc      - Dispatch adhoc COMMAND to matching nodes
	   executions - List running executions, attach and follow their output, or kill them
	   jobs       - List and manage Jobs
	   keys       - Manage Keys via the Key Storage Facility.
	   nodes      - List and manage node resources
	   projects   - List and manage projects
	   run        - Run a Job
	   scheduler  - View scheduler information
	   system     - View system information
	   tokens     - Create, and manage tokens
	   users      - Manage user information

	Use "rd [command] help" to get help on any command.

## adhoc

Dispatch adhoc COMMAND to matching nodes.

	Usage: adhoc options -- COMMAND...
		[--filter -F value] : A node filter string
		[--follow -f] : Follow execution output as it runs
		[--keepgoing -K] : Keep going when an error occurs on multiple dispatch
		[--progress -r] : Do not echo log text, just an indicator that output is being received.
		--project -p value : Project name
		[--quiet -q] : Echo no output, just wait until the execution completes.
		[--restart -t] : Restart from the beginning
		[--script -s value] : Dispatch specified script file
		[--stdin -S] : Execute input read from STDIN
		[--tail -T value] : Number of lines to tail from the end, default: 1
		[--threadcount -C value] : Dispatch execution to Nodes using COUNT threads
		[--url -u value] : Download a URL and dispatch it as a script

## executions

List running executions, attach and follow their output, or kill them.


	Available commands:

	   delete     - Delete an execution by ID
	   deletebulk - Find and delete executions in a project
	   follow     - Follow the output of an execution
	   info       - Get info about a single execution by ID
	   kill       - Attempt to kill an execution by ID
	   list       - List all running executions for a project
	   query      - Query previous executions for a project
	   state      - Get detail about the node and step state of an execution by ID  
	   deleteall  - Delete all executions for a job
	   
### execution query

Query previous executions for a project.

	Usage: query options
		[--adhoconly -A] : Adhoc executions only
		[--confirm -y] : Force confirmation of delete request.
		[--xgroup value] : Group or partial group path to exclude, "-" means top-level jobs only
		[--xgroupexact value] : Exact group path to exclude, "-" means top-level jobs only
		[--xnameexact value] : Exclude Exact Job Name Filter, exclude any name that is equal to this value
		[--xname value] : Exclude Job Name Filter, exclude any name that matches this value
		[--xjobids -x value...] : Job ID list to exclude
		[--xjobs -X value...] : List of Full job group and name to exclude.
		[--group -g value] : Group or partial group path to include, "-" means top-level jobs only
		[--groupexact -G value] : Exact group path to include, "-" means top-level jobs only
		[--jobonly -J] : Job executions only
		[--nameexact -N value] : Exact Job Name Filter, include any name that is equal to this value
		[--name -n value] : Job Name Filter, include any name that matches this value
		[--jobids -i value...] : Job ID list to include
		[--jobs -j value...] : List of Full job group and name to include.
		[--max -m value] : Maximum number of results to retrieve at once.
		[--offset -o value] : First result offset to receive.
		[--older -O value] : Get executions older than specified time. e.g. "3m" (3 months).
	Use: h,n,s,d,w,m,y (hour,minute,second,day,week,month,year)
		[--outformat -% value] : Output format specifier for execution data. You can use "%key" where key is one of:id, project, description, argstring, permalink, href, status, job, user, serverUUID, dateStarted, dateEnded, successfulNodes, failedNodes. E.g. "%id %href"
		--project -p value : Project name
		[--recent -d value] : Get executions newer than specified time. e.g. "3m" (3 months).
	Use: h,n,s,d,w,m,y (hour,minute,second,day,week,month,year)
		[--status -s value] : Status filter, one of: running,succeeded,failed,aborted
		[--user -u value] : User filter
		[--verbose -v] : Extended verbose output

## jobs

List and manage Jobs.


	Available commands:

<<<<<<< HEAD
       disable    - Disable execution for a job
       enable     - Enable execution for a job
       info       - Get info about a Job by ID (API v18)
       list       - List jobs found in a project, or download Job definitions (-f)
       load       - Load Job definitions from a file in XML or YAML format
       purge      - Delete jobs matching the query parameters
       reschedule - Enable schedule for a job
       unschedule - Disable schedule for a job
       forecast   - Get Schedule Forecast for a Job by ID (API v31)
=======
       disable        - Disable execution for a job
       enable         - Enable execution for a job
       info           - Get info about a Job by ID (API v18)
       list           - List jobs found in a project, or download Job definitions (-f)
       load           - Load Job definitions from a file in XML or YAML format
       purge          - Delete jobs matching the query parameters
       reschedule     - Enable schedule for a job
       unschedule     - Disable schedule for a job
       enablebulk     - Enable execution for a set of jobs
       disablebulk    - Disable execution for a set of jobs
       reschedulebulk - Enable schedule for a set of jobs
       unschedulebulk - Disable schedule for a set of jobs
>>>>>>> 5319ba63

## keys

Manage Keys via the Key Storage Facility.
Specify the path using -p/--path, or as the last argument to the command.


	Available commands:

	   create - Create a new key entry
	   delete - Delete the key at the given path
	   get    - Get the contents of a public key
	   info   - Get metadata about the given path
	   list   - List the keys and directories at a given path, or at the root by default
	   update - Update an existing key entry

## nodes

List and manage node resources.

List all nodes for a project.  You can use the -F/--filter to specify a node filter, or simply add the filter on the end of the command

	Usage: list [options] NODE FILTER...
		[--filter -F value] : A node filter string
		[--outformat -% value] : Output format specifier for Node info. You can use "%key" where key is one of:nodename, hostname, osFamily, osVersion, osArch, description, username, tags, or any attribute. E.g. "%nodename %tags"
		[--project -p value] : Project name
		[--verbose -v] : Extended verbose output

## projects

List and manage projects.

    Available commands:

       acls      - Manage Project ACLs
       archives  - Project Archives import and export
       configure - Manage Project configuration
       create    - Create a project
       delete    - Delete a project
       info      - Get info about a project
       list      - List all projects
       readme    - Manage Project readme
       scm       - Manage Project SCM

### projects archives

Project Archives import and export

    Available commands:

       export - Export a project archive
       import - Import a project archive

### projects scm

Manage Project SCM

	Available commands:

	   config      - Get SCM Config for a Project
	   disable     - Disable plugin
	   enable      - Enable plugin
	   inputs      - Get SCM action inputs
	   perform     - Perform SCM action
	   plugins     - List SCM plugins
	   setup       - Setup SCM Config for a Project
	   setupinputs - Get SCM Setup inputs
	   status      - Get SCM Status for a Project

### projects configure

Manage Project configuration

    Available commands:

       delete - Remove configuration properties for a project
       get    - Get all configuration properties for a project
       set    - Overwrite all configuration properties for a project
       update - Modify configuration properties for a project

## run

Run a Job.

    Usage: run [options] -- -OPT VAL -OPT2 VAL...
         [--filter -F value] : A node filter string
         [--follow -f] : Follow execution output as it runs
         [--id -i value] : Run the Job with this IDENTIFIER
         [--job -j value] : Job job (group and name). Run a Job specified by Job name and group. eg: 'group/name'.
         [--loglevel -l /(verbose|info|warning|error)/] : Run the command using the specified LEVEL. LEVEL can be verbose, info, warning, error.
         [--progress -r] : Do not echo log text, just an indicator that output is being received.
         [--project -p value] : Project name
         [--quiet -q] : Echo no output, just wait until the execution completes.
         [--restart -t] : Restart from the beginning
         [--at -@ value] : Run the job at the specified date/time. ISO8601 format (yyyy-MM-dd'T'HH:mm:ss'Z')
         [--delay -d /(\d+[smhdwMY]\s*)+/] : Run the job at a certain time from now. Format: ##[smhdwMY] where ## is an integer and the units are seconds, minutes, hours, days, weeks, Months, Years. Can combine units, e.g. "2h30m", "20m30s"
         [--tail -T value] : Number of lines to tail from the end, default: 1
         [--user -u value] : A username to run the job as, (runAs access required).

## scheduler

View scheduler information

    Available commands:

       jobs     - List jobs for the current target server, or a specified server
       takeover - Tell a Rundeck server in cluster mode to claim all scheduled jobs from another cluster server

### scheduler jobs

List jobs for the current target server, or a specified server.

	Usage: jobs [options]
		[--uuid -u value] : Server UUID to query, or blank to select the target server

## system

View system information


	Available commands:

	   acls - Manage System ACLs
	   info - Print system information and stats
	   mode - Manage Execution Mode

### system acls

Manage System ACLs


	Available commands:

	   create - Create a system ACL definition
	   delete - Delete a system ACL definition
	   get    - get a system ACL definition
	   list   - list system acls
	   upload - Upload a system ACL definition

### system info

Print system information and stats.

### system mode

Manage Execution Mode.


	Available commands:

	   active  - Set execution mode Active
	   info    - Show execution mode
	   passive - Set execution mode Passive

## tokens

Create, and manage tokens


    Available commands:

       create - Create a token for a user
       delete - Delete a token
       list   - List tokens for a user
       reveal - Reveal token value for an ID (API v19+)

## users

Manage user information


    Available commands:

       edit - Edit information of the same user or another if 'user' is specified
       info - Get information of the same user or from another if 'user' is specified
       list - Get the list of users<|MERGE_RESOLUTION|>--- conflicted
+++ resolved
@@ -99,17 +99,6 @@
 
 	Available commands:
 
-<<<<<<< HEAD
-       disable    - Disable execution for a job
-       enable     - Enable execution for a job
-       info       - Get info about a Job by ID (API v18)
-       list       - List jobs found in a project, or download Job definitions (-f)
-       load       - Load Job definitions from a file in XML or YAML format
-       purge      - Delete jobs matching the query parameters
-       reschedule - Enable schedule for a job
-       unschedule - Disable schedule for a job
-       forecast   - Get Schedule Forecast for a Job by ID (API v31)
-=======
        disable        - Disable execution for a job
        enable         - Enable execution for a job
        info           - Get info about a Job by ID (API v18)
@@ -122,7 +111,7 @@
        disablebulk    - Disable execution for a set of jobs
        reschedulebulk - Enable schedule for a set of jobs
        unschedulebulk - Disable schedule for a set of jobs
->>>>>>> 5319ba63
+       forecast   - Get Schedule Forecast for a Job by ID (API v31)
 
 ## keys
 
