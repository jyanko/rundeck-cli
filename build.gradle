--- conflicted
+++ resolved
@@ -28,14 +28,8 @@
 plugins {
     id 'pl.allegro.tech.build.axion-release' version '1.4.1'
     id 'groovy'
-<<<<<<< HEAD
-    id 'com.github.johnrengelman.shadow' version '1.2.3'
-    id "nebula.ospackage" version "3.6.1"
-=======
     id 'com.github.johnrengelman.shadow' version '2.0.3'
     id "nebula.ospackage" version "4.8.0"
-    id 'de.fuerstenau.buildconfig' version '1.1.8'
->>>>>>> 1e129e87
 }
 ext.githubUrl = "https://github.com/rundeck/rundeck-cli"
 ext.changelogFile = file("CHANGELOG.md")
