--- conflicted
+++ resolved
@@ -319,12 +319,8 @@
 
     @Command(description = "Get Schedule Forecast for a Job by ID (API v31)")
     public void forecast(ForecastOpts options, CommandOutput output) throws IOException, InputError {
-<<<<<<< HEAD
+        requireApiVersion("jobs forecast", 31);
         ForecastJobItem body = apiCall(api -> api.getJobForecast(options.getId(), options.getTime(), options.getMax()));
-=======
-        requireApiVersion("jobs forecast", 31);
-        ForecastJobItem body = apiCall(api -> api.getJobForecast(options.getId(), options.getDays(), options.getMax()));
->>>>>>> f93e24cc
         output.output("Forecast:");
         if(body.getFutureScheduledExecutions() != null){
             output.output(body.getFutureScheduledExecutions());
