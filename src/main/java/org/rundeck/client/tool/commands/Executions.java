/*
 * Copyright 2017 Rundeck, Inc. (http://rundeck.com)
 *
 * Licensed under the Apache License, Version 2.0 (the "License");
 * you may not use this file except in compliance with the License.
 * You may obtain a copy of the License at
 *
 *     http://www.apache.org/licenses/LICENSE-2.0
 *
 * Unless required by applicable law or agreed to in writing, software
 * distributed under the License is distributed on an "AS IS" BASIS,
 * WITHOUT WARRANTIES OR CONDITIONS OF ANY KIND, either express or implied.
 * See the License for the specific language governing permissions and
 * limitations under the License.
 */

package org.rundeck.client.tool.commands;

import com.lexicalscope.jewel.cli.CommandLineInterface;
import com.lexicalscope.jewel.cli.Option;
import com.simplifyops.toolbelt.Command;
import com.simplifyops.toolbelt.CommandOutput;
import com.simplifyops.toolbelt.InputError;
import org.rundeck.client.api.RundeckApi;
import org.rundeck.client.api.model.*;
import org.rundeck.client.tool.AppConfig;
import org.rundeck.client.tool.RdApp;
import org.rundeck.client.tool.options.*;
import org.rundeck.client.util.Format;
import org.rundeck.client.util.ServiceClient;
import retrofit2.Call;

import java.io.IOException;
import java.util.*;
import java.util.function.BooleanSupplier;
import java.util.function.Consumer;
import java.util.function.Function;
import java.util.stream.Collectors;


/**
 * executions subcommands
 */
@Command(description = "List running executions, attach and follow their output, or kill them.")
public class Executions extends AppCommand {

    public Executions(final RdApp client) {
        super(client);
    }

    @CommandLineInterface(application = "kill") interface Kill extends ExecutionIdOption {

    }

    @Command(description = "Attempt to kill an execution by ID.")
    public boolean kill(Kill options, CommandOutput out) throws IOException, InputError {
        if (null == options.getId()) {
            throw new InputError("-e is required");
        }
        AbortResult abortResult = apiCall(api -> api.abortExecution(options.getId()));
        AbortResult.Reason abort = abortResult.abort;
        Execution execution = abortResult.execution;
        boolean failed = null != abort && "failed".equals(abort.status);

        out.output(String.format("Kill [%s] result: %s", options.getId(), abort != null ? abort.status : null));

        if (null != execution) {
            out.output(String.format("Execution [%s] status: %s", options.getId(), execution.getStatus()));
        }

        if (failed) {
            out.warning(String.format("Kill request failed: %s", abort.reason));
        }
        return !failed;
    }

    @CommandLineInterface(application = "delete") interface Delete extends ExecutionIdOption {

    }

    @Command(description = "Delete an execution by ID.")
    public void delete(Delete options, CommandOutput out) throws IOException, InputError {
        apiCall(api -> api.deleteExecution(options.getId()));
        out.info(String.format("Delete [%s] succeeded.", options.getId()));
    }

    @CommandLineInterface(application = "follow") interface Follow extends ExecutionsFollowOptions {

    }


    @Command(description = "Follow the output of an execution. Restart from the beginning, or begin tailing as it " +
                           "runs.")
    public boolean follow(Follow options, CommandOutput out) throws IOException, InputError {

        int max = 500;

        Call<ExecOutput> output = startFollowOutput(
                getClient(),
                max,
                options.isRestart(),
                options.getId(),
                options.getTail(),
                true
        );


        return followOutput(
                getClient(),
                output,
                options.isProgress(),
                options.isQuiet(),
                options.getId(),
                max,
                out,
                options.isOutputFormat() ? Format.formatter(options.getOutputFormat(), ExecLog::toMap, "%", "") : null,
                waitUnlessInterrupt(2000)
        );
    }


    public static Call<ExecOutput> startFollowOutput(
            final ServiceClient<RundeckApi> serviceClient,
            final long max,
            final boolean restart,
            final String id,
            final long tail,
            final boolean compacted
    )
    {

        Call<ExecOutput> out;
        if (restart) {
<<<<<<< HEAD
            out = client.getService().getOutput(id, 0L, 0L, max, compacted);
=======
            out = serviceClient.getService().getOutput(id, 0L, 0L, max);
>>>>>>> f371c11f
        } else {
            out = serviceClient.getService().getOutput(id, tail);
        }
        return out;
    }

    /**
     * Follow output, wait 2s between refreshing data from server, halts when interrupted
     *
     * @param progress show progress
     * @param quiet quell log output
     * @param id id
     * @param max max lines
     * @param out output
     *
     * @param formatter
     * @param waitFunc
     * @return true if successful
     *
     */
    public static boolean followOutput(
            final ServiceClient<RundeckApi> serviceClient,
            final Call<ExecOutput> output,
            final boolean progress,
            final boolean quiet,
            final String id,
            long max,
            CommandOutput out,
            final Function<ExecLog, String> formatter,
            final BooleanSupplier waitFunc
    ) throws IOException
    {
<<<<<<< HEAD
        return followOutput(client, output, id, max, true, entries -> {
=======
        return followOutput(serviceClient, output, id, max, entries -> {
>>>>>>> f371c11f
            if (progress && !entries.isEmpty()) {
                out.output(".");
            } else if (!quiet) {
                for (ExecLog entry : entries) {
                    String outval = formatter != null ? formatter.apply(entry) : entry.log;
                    if ("WARN".equals(entry.level)) {
                        out.warning(outval);
                    } else if ("ERROR".equals(entry.level)) {
                        out.error(outval);
                    } else {
                        out.output(outval);
                    }
                }
            }
        }, waitFunc);
    }

    /**
     * Follow output until execution completes and output is fully read, or interrupted
     * @param id  execution id
     * @param max max lines to retrieve with each request
     * @param compacted if true, request compacted data
     * @param receiver receive log events
     * @param waitFunc function for waiting, return false to halt
     *
     * @return true if execution is successful
     *
     */
    public static boolean followOutput(
            final ServiceClient<RundeckApi> serviceClient,
            final Call<ExecOutput> output,
            final String id,
            long max,
            final boolean compacted,
            Consumer<List<ExecLog>> receiver,
            BooleanSupplier waitFunc
    ) throws IOException
    {
        boolean done = false;
        String status = null;
        Call<ExecOutput> callOutput = output;
        while (!done) {
<<<<<<< HEAD
            ExecOutput execOutput = client.checkError(callOutput);
            receiver.accept(execOutput.decompactEntries());
=======
            ExecOutput execOutput = serviceClient.checkError(callOutput);
            receiver.accept(execOutput.entries);
>>>>>>> f371c11f
            status = execOutput.execState;
            done = execOutput.execCompleted && execOutput.completed;
            if (!done) {
                if (!waitFunc.getAsBoolean()){
                    break;
                }
<<<<<<< HEAD
                callOutput = client.getService().getOutput(
                        id,
                        execOutput.offset,
                        execOutput.lastModified,
                        max,
                        compacted
                );
=======
                callOutput = serviceClient.getService().getOutput(id, execOutput.offset, execOutput.lastModified, max);
>>>>>>> f371c11f
            }
        }
        return "succeeded".equals(status);
    }

    @CommandLineInterface(application = "info") interface Info extends ExecutionIdOption, ExecutionResultOptions {

    }

    @Command(description = "List all running executions for a project.")
    public void info(Info options, CommandOutput out) throws IOException, InputError {

        Execution execution = apiCall(api -> api.getExecution(options.getId()));

        outputExecutionList(options, out, Collections.singletonList(execution), getAppConfig());
    }

    @CommandLineInterface(application = "list") interface ListCmd
            extends ExecutionListOptions, ProjectNameOptions, ExecutionResultOptions
    {

    }

    @Command(description = "List all running executions for a project.")
    public void list(ListCmd options, CommandOutput out) throws IOException, InputError {
        int offset = options.isOffset() ? options.getOffset() : 0;
        int max = options.isMax() ? options.getMax() : 20;

        String project = projectOrEnv(options);
        ExecutionList executionList = apiCall(api -> api.runningExecutions(project, offset, max));

        if (!options.isOutputFormat()) {
            out.info(String.format("Running executions: %d items%n", executionList.getPaging().getCount()));
        }

        outputExecutionList(options, out, executionList.getExecutions(), getAppConfig());
    }


    public interface ExecutionResultOptions extends ExecutionOutputFormatOption, VerboseOption {

    }

    @CommandLineInterface(application = "query") interface QueryCmd
            extends ExecutionListOptions, ProjectNameOptions, ExecutionResultOptions
    {
        @Option(shortName = "d",
                longName = "recent",
                description = "Get executions newer than specified time. e.g. \"3m\" (3 months). \n" +
                              "Use: h,n,s,d,w,m,y (hour,minute,second,day,week,month,year)")
        String getRecentFilter();

        boolean isRecentFilter();

        @Option(shortName = "O", longName = "older",
                description = "Get executions older than specified time. e.g. \"3m\" (3 months). \n" +
                              "Use: h,n,s,d,w,m,y (hour,minute,second,day,week,month,year)")
        String getOlderFilter();

        boolean isOlderFilter();

        @Option(shortName = "s", longName = "status",
                description = "Status filter, one of: running,succeeded,failed,aborted")
        String getStatusFilter();

        boolean isStatusFilter();

        @Option(shortName = "u", longName = "user",
                description = "User filter")
        String getUserFilter();

        boolean isUserFilter();

        @Option(shortName = "A", longName = "adhoconly",
                description = "Adhoc executions only")
        boolean isAdhoc();

        @Option(shortName = "J", longName = "jobonly",
                description = "Job executions only")
        boolean isJob();

        @Option(shortName = "i", longName = "jobids",
                description = "Job ID list to include")
        List<String> getJobIdList();

        boolean isJobIdList();

        @Option(shortName = "j", longName = "jobs",
                description = "List of Full job group and name to include.")
        List<String> getJobList();

        boolean isJobList();

        @Option(shortName = "x", longName = "xjobids",
                description = "Job ID list to exclude")
        List<String> getExcludeJobIdList();

        boolean isExcludeJobIdList();

        @Option(shortName = "X", longName = "xjobs",
                description = "List of Full job group and name to exclude.")
        List<String> getExcludeJobList();

        boolean isExcludeJobList();


        @Option(shortName = "g", longName = "group",
                description = "Group or partial group path to include, \"-\" means top-level jobs only")
        String getGroupPath();

        boolean isGroupPath();

        @Option(longName = "xgroup",
                description = "Group or partial group path to exclude, \"-\" means top-level jobs only")
        String getExcludeGroupPath();

        boolean isExcludeGroupPath();

        @Option(shortName = "G", longName = "groupexact",
                description = "Exact group path to include, \"-\" means top-level jobs only")
        String getGroupPathExact();

        boolean isGroupPathExact();

        @Option(longName = "xgroupexact",
                description = "Exact group path to exclude, \"-\" means top-level jobs only")
        String getExcludeGroupPathExact();

        boolean isExcludeGroupPathExact();

        @Option(shortName = "n", longName = "name",
                description = "Job Name Filter, include any name that matches this value")
        String getJobFilter();

        boolean isJobFilter();

        @Option(longName = "xname",
                description = "Exclude Job Name Filter, exclude any name that matches this value")
        String getExcludeJobFilter();

        boolean isExcludeJobFilter();

        @Option(shortName = "N", longName = "nameexact",
                description = "Exact Job Name Filter, include any name that is equal to this value")
        String getJobExactFilter();

        boolean isJobExactFilter();

        @Option(longName = "xnameexact",
                description = "Exclude Exact Job Name Filter, exclude any name that is equal to this value")
        String getExcludeJobExactFilter();

        boolean isExcludeJobExactFilter();



    }

    @Command(description = "Query previous executions for a project.")
    public ExecutionList query(QueryCmd options, CommandOutput out) throws IOException, InputError {
        int offset = options.isOffset() ? options.getOffset() : 0;
        int max = options.isMax() ? options.getMax() : 20;
        Map<String, String> query = new HashMap<>();
        query.put("offset", Integer.toString(offset));
        query.put("max", Integer.toString(max));
        if (options.isRecentFilter()) {
            query.put("recentFilter", options.getRecentFilter());
        }
        if (options.isOlderFilter()) {
            query.put("olderFilter", options.getOlderFilter());
        }
        if (options.isStatusFilter()) {
            query.put("statusFilter", options.getStatusFilter());
        }
        if (options.isUserFilter()) {
            query.put("userFilter", options.getUserFilter());
        }
        if (options.isAdhoc()) {
            query.put("adhoc", "true");
        } else if (options.isJob()) {
            query.put("adhoc", "false");
        }
        if (options.isGroupPath()) {
            query.put("groupPath", options.getGroupPath());
        }
        if (options.isExcludeGroupPath()) {
            query.put("excludeGroupPath", options.getExcludeGroupPath());
        }
        if (options.isExcludeGroupPathExact()) {
            query.put("excludeGroupPathExact", options.getExcludeGroupPathExact());
        }
        if (options.isJobFilter()) {
            query.put("jobFilter", options.getJobFilter());
        }
        if (options.isExcludeJobFilter()) {
            query.put("excludeJobFilter", options.getExcludeJobFilter());
        }

        if (options.isJobExactFilter()) {
            query.put("jobExactFilter", options.getJobExactFilter());
        }
        if (options.isExcludeJobExactFilter()) {
            query.put("excludeJobExactFilter", options.getExcludeJobExactFilter());
        }


        String project = projectOrEnv(options);
        ExecutionList executionList = apiCall(api -> api
                .listExecutions(
                        project,
                        query,
                        options.getJobIdList(),
                        options.getExcludeJobIdList(),
                        options.getJobList(),
                        options.getExcludeJobList()
                ));

        Paging page = executionList.getPaging();
        if (!options.isOutputFormat()) {
            out.info(page);
        }
        outputExecutionList(options, out, executionList.getExecutions(), getAppConfig());
        if (!options.isOutputFormat()) {
            out.info(page.moreResults("-o"));
        }
        return executionList;
    }

    public static void outputExecutionList(
            final ExecutionResultOptions options,
            final CommandOutput out,
            final List<Execution> executionList,
            final AppConfig config
    )
    {
        if (options.isVerbose()) {

            out.output(executionList.stream().map(e -> e.getInfoMap(config)).collect(Collectors.toList()));
            return;
        }
        final Function<Execution, ?> outformat;
        if (options.isOutputFormat()) {
            outformat = Format.formatter(options.getOutputFormat(), e -> e.getInfoMap(config), "%", "");
        } else {
            outformat = e -> e.toExtendedString(config);
        }
        executionList.forEach(e -> out.output(outformat.apply(e)));
    }

    @CommandLineInterface(application = "deletebulk") interface BulkDeleteCmd extends QueryCmd {
        @Option(longName = "confirm", shortName = "y", description = "Force confirmation of delete request.")
        boolean isConfirm();

        @Option(shortName = "i", longName = "idlist", description = "Comma separated list of Execution IDs")
        String getIdlist();

        boolean isIdlist();
    }

    @Command(description = "Find and delete executions in a project. Use the query options to find and delete " +
                           "executions, or specify executions with the `idlist` option.")
    public boolean deletebulk(BulkDeleteCmd options, CommandOutput out) throws IOException, InputError {

        List<String> execIds;
        if (options.isIdlist()) {
            execIds = Arrays.asList(options.getIdlist().split("\\s*,\\s*"));
        } else {
            ExecutionList executionList = query(options, out);

            execIds = executionList.getExecutions()
                                   .stream()
                                   .map(Execution::getId)
                                   .collect(Collectors.toList());
        }
        if (null == execIds || execIds.size() < 1) {
            out.warning("No executions found to delete");
            return false;
        }

        if (!options.isConfirm()) {
            //request confirmation
            String s = System.console().readLine("Really delete %d executions? (y/N) ", execIds.size());

            if (!"y".equals(s)) {
                out.warning("Not deleting executions.");
                return false;
            }
        }
        final List<String> finalExecIds = execIds;
        BulkExecutionDeleteResponse result = apiCall(api -> api.deleteExecutions(new BulkExecutionDelete
                                                                                         (finalExecIds)));
        if (!result.isAllsuccessful()) {
            out.error(String.format("Failed to delete %d executions:", result.getFailedCount()));
            out.error(result.getFailures()
                            .stream()
                            .map(BulkExecutionDeleteResponse.DeleteFailure::toString)
                            .collect(Collectors.toList()));
        }else{
            out.info(String.format("Deleted %d executions.", result.getSuccessCount()));
        }
        return result.isAllsuccessful();
    }

    public static boolean maybeFollow(
            final ServiceClient<RundeckApi> serviceClient,
            final FollowOptions options,
            final String id,
            CommandOutput output
    ) throws IOException
    {
        if (!options.isFollow()) {
            return true;
        }
        Call<ExecOutput> execOutputCall = startFollowOutput(
                serviceClient,
                500,
                true,
                id,
                0,
                false
        );
        return followOutput(
                serviceClient,
                execOutputCall,
                options.isProgress(),
                options.isQuiet(),
                id,
                500,
                output,
                options.isOutputFormat() ? Format.formatter(options.getOutputFormat(), ExecLog::toMap, "%", "") : null,
                waitUnlessInterrupt(2000)
        );
    }

    /**
     * @param millis wait time
     *
     * @return wait function which returns false if interrupted, true otherwise
     */
    private static BooleanSupplier waitUnlessInterrupt(final int millis) {
        return () -> {
            try {
                Thread.sleep(millis);
                return true;
            } catch (InterruptedException e) {
                Thread.currentThread().interrupt();
                return false;
            }
        };
    }
}<|MERGE_RESOLUTION|>--- conflicted
+++ resolved
@@ -131,11 +131,7 @@
 
         Call<ExecOutput> out;
         if (restart) {
-<<<<<<< HEAD
-            out = client.getService().getOutput(id, 0L, 0L, max, compacted);
-=======
-            out = serviceClient.getService().getOutput(id, 0L, 0L, max);
->>>>>>> f371c11f
+            out = serviceClient.getService().getOutput(id, 0L, 0L, max, compacted);
         } else {
             out = serviceClient.getService().getOutput(id, tail);
         }
@@ -168,11 +164,7 @@
             final BooleanSupplier waitFunc
     ) throws IOException
     {
-<<<<<<< HEAD
-        return followOutput(client, output, id, max, true, entries -> {
-=======
-        return followOutput(serviceClient, output, id, max, entries -> {
->>>>>>> f371c11f
+        return followOutput(serviceClient, output, id, max, true, entries -> {
             if (progress && !entries.isEmpty()) {
                 out.output(".");
             } else if (!quiet) {
@@ -215,30 +207,21 @@
         String status = null;
         Call<ExecOutput> callOutput = output;
         while (!done) {
-<<<<<<< HEAD
-            ExecOutput execOutput = client.checkError(callOutput);
+            ExecOutput execOutput = serviceClient.checkError(callOutput);
             receiver.accept(execOutput.decompactEntries());
-=======
-            ExecOutput execOutput = serviceClient.checkError(callOutput);
-            receiver.accept(execOutput.entries);
->>>>>>> f371c11f
             status = execOutput.execState;
             done = execOutput.execCompleted && execOutput.completed;
             if (!done) {
                 if (!waitFunc.getAsBoolean()){
                     break;
                 }
-<<<<<<< HEAD
-                callOutput = client.getService().getOutput(
+                callOutput = serviceClient.getService().getOutput(
                         id,
                         execOutput.offset,
                         execOutput.lastModified,
                         max,
                         compacted
                 );
-=======
-                callOutput = serviceClient.getService().getOutput(id, execOutput.offset, execOutput.lastModified, max);
->>>>>>> f371c11f
             }
         }
         return "succeeded".equals(status);
